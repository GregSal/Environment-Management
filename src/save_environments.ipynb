--- conflicted
+++ resolved
@@ -15,45 +15,14 @@
    "metadata": {},
    "outputs": [],
    "source": [
-<<<<<<< HEAD
-    "import re\n",
-    "import json\n",
-    "import subprocess\n",
-    "from pathlib import Path\n",
-    "\n",
-    "import pandas as pd\n",
-    "import xlwings as xw\n"
-   ]
-  },
-  {
-   "cell_type": "code",
-   "execution_count": 2,
-   "id": "279aa8a8",
-=======
     "# %load env_tools.py\n"
    ]
   },
   {
    "cell_type": "markdown",
    "id": "e3ed6edc",
->>>>>>> 94d2e9dd
-   "metadata": {},
-   "source": [
-<<<<<<< HEAD
-    "class ProjectException(Exception):\n",
-    "    '''Base Exception for projects module.'''\n",
-    "    pass\n",
-    "\n",
-    "\n",
-    "class AnacondaException(ProjectException):\n",
-    "    '''Errors related to `conda` calls.'''\n",
-    "    pass\n"
-   ]
-  },
-  {
-   "cell_type": "markdown",
-   "id": "30065565",
-=======
+   "metadata": {},
+   "source": [
     "## Setup"
    ]
   },
@@ -69,12 +38,9 @@
    "cell_type": "code",
    "execution_count": 2,
    "id": "7fff3052",
->>>>>>> 94d2e9dd
-   "metadata": {},
-   "source": [
-<<<<<<< HEAD
-    "## Utility Functions"
-=======
+   "metadata": {},
+   "outputs": [],
+   "source": [
     "from typing import Union, List, Tuple\n",
     "import re\n",
     "import json\n",
@@ -83,52 +49,19 @@
     "from collections.abc import Iterable\n",
     "\n",
     "import pandas as pd\n"
->>>>>>> 94d2e9dd
-   ]
-  },
-  {
-   "cell_type": "markdown",
-<<<<<<< HEAD
-   "id": "8f8ef1a2",
-   "metadata": {},
-   "source": [
-    "### Console command processing"
-=======
+   ]
+  },
+  {
+   "cell_type": "markdown",
    "id": "10cf0755",
    "metadata": {},
    "source": [
     "### Initialize logging\n"
->>>>>>> 94d2e9dd
    ]
   },
   {
    "cell_type": "code",
    "execution_count": 3,
-<<<<<<< HEAD
-   "id": "407b8e96",
-   "metadata": {},
-   "outputs": [],
-   "source": [
-    "def error_check(output: subprocess.CompletedProcess, error_type: Exception,\n",
-    "                error_msg: str):\n",
-    "    '''Check for errors in subprocess output.\n",
-    "\n",
-    "    if a `CalledProcessError` error occured raise the error, with the\n",
-    "    error_msg text.\n",
-    "    Args:\n",
-    "        output (subprocess.CompletedProcess): subprocess output to be tested.\n",
-    "        error_type (Exception): The type of exception to raise if an error\n",
-    "            occurs.\n",
-    "        error_msg (str): The Error message to include if required.\n",
-    "    Raises:\n",
-    "        error_type: If subprocess generated an error.\n",
-    "    '''\n",
-    "    try:\n",
-    "        output.check_returncode()\n",
-    "    except subprocess.CalledProcessError as err:\n",
-    "        msg = '\\n'.join([error_msg, output.stderr.decode()])\n",
-    "        raise AnacondaException(msg) from err\n"
-=======
    "id": "0aa871fe",
    "metadata": {},
    "outputs": [],
@@ -139,64 +72,19 @@
     "logger = logging.getLogger(__name__)\n",
     "#logger.setLevel(logging.DEBUG)\n",
     "logger.setLevel(logging.INFO)\n"
->>>>>>> 94d2e9dd
-   ]
-  },
-  {
-   "cell_type": "markdown",
-<<<<<<< HEAD
-   "id": "0e48f3b8",
-   "metadata": {},
-   "source": [
-    "**FIXME Allow console_command to accept list oc command components**\n",
-    "- This is needed when there are spaces in a supplied path or file name"
-=======
+   ]
+  },
+  {
+   "cell_type": "markdown",
    "id": "5e3f68ca",
    "metadata": {},
    "source": [
     "### Type Definitions\n"
->>>>>>> 94d2e9dd
    ]
   },
   {
    "cell_type": "code",
    "execution_count": 4,
-<<<<<<< HEAD
-   "id": "ea556c17",
-   "metadata": {},
-   "outputs": [],
-   "source": [
-    "def console_command(cmd_str: str, error_type: Exception, error_msg: str)->str:\n",
-    "    '''Run a system console command.\n",
-    "\n",
-    "    Run the command. Check for errors and raise the appropriate error if\n",
-    "    necessary.\n",
-    "    If no error, return the output from the result of running the console\n",
-    "    command.\n",
-    "\n",
-    "    Args:\n",
-    "        cmd_str (str): The console command to execute.\n",
-    "            command.\n",
-    "        error_type (Exception): The type of exception to raise if an error\n",
-    "            occurs.\n",
-    "        error_msg (str): The Error message to include if required.\n",
-    "\n",
-    "    Returns:\n",
-    "        str: The log output from running the console command.\n",
-    "    '''\n",
-    "    cmd_list = cmd_str.split(' ')\n",
-    "    output = subprocess.run(cmd_list, shell=True, capture_output=True)\n",
-    "    # check for errors\n",
-    "    error_check(output, error_type, error_msg)\n",
-    "    cmd_log = output.stdout.decode()\n",
-    "    return cmd_log\n"
-   ]
-  },
-  {
-   "cell_type": "code",
-   "execution_count": 5,
-   "id": "929e5718",
-=======
    "id": "38a1c72f",
    "metadata": {},
    "outputs": [],
@@ -220,104 +108,13 @@
   {
    "cell_type": "markdown",
    "id": "2b180ef2",
->>>>>>> 94d2e9dd
-   "metadata": {},
-   "outputs": [],
-   "source": [
-<<<<<<< HEAD
-    "def save_env_specs(env_name: str, env_folder: Path):\n",
-    "    '''Store *spec* and *.yml* for the environment.\n",
-    "\n",
-    "    Args:\n",
-    "        new_env (str): Name of Conda environment.\n",
-    "        env_folder (str): Path to the project's environment folder.\n",
-    "    '''\n",
-    "\n",
-    "    spec_file = env_folder / f'{env_name}_specfile.txt'\n",
-    "    save_spec_cmd = ' '.join([f'conda list --explicit',\n",
-    "                              f'--name {env_name} >',\n",
-    "                              str(spec_file)])\n",
-    "    console_command(save_spec_cmd, AnacondaException,\n",
-    "                    f'Error saving {env_name} environment spec file.')\n",
-    "\n",
-    "    full_yml_file = env_folder / f'{env_name}_FULL.yml'\n",
-    "    save_full_yml = ' '.join([f'conda env export --name {env_name} --file',\n",
-    "                              str(full_yml_file)])\n",
-    "    console_command(save_full_yml, AnacondaException,\n",
-    "                    f'Error saving {env_name} full .yml file.')\n",
-    "\n",
-    "    history_yml_file = env_folder / f'{env_name}.json'\n",
-    "    save_yml = ' '.join(['conda env export --from-history --json'\n",
-    "                         f' --name {env_name}',\n",
-    "                         '>',\n",
-    "                          str(history_yml_file)])\n",
-    "    console_command(save_yml, AnacondaException,\n",
-    "                    f'Error saving {env_name} history .json '\n",
-    "                    f'to {str(history_yml_file)}.')\n"
-=======
+   "metadata": {},
+   "source": [
     "### Exception Definitions\n"
->>>>>>> 94d2e9dd
-   ]
-  },
-  {
-   "cell_type": "code",
-<<<<<<< HEAD
-   "execution_count": 6,
-   "id": "51c9b3f0",
-   "metadata": {},
-   "outputs": [],
-   "source": [
-    "def get_conda_config(conda_info_file: Path = None)->dict:\n",
-    "    '''Get information about the current Conda environment.\n",
-    "\n",
-    "    If a file path is provided, save the json info to that file.\n",
-    "\n",
-    "    Args:\n",
-    "        conda_info_file (Path, optional): The file path to save the json data\n",
-    "            in. If None, do not save the data.  Defaults to None.\n",
-    "\n",
-    "    Returns:\n",
-    "        dict: Conda environment parameters as nested dictionaries.\n",
-    "    '''\n",
-    "    conda_info_cmd = r'conda info --envs --json'\n",
-    "    conda_info = console_command(conda_info_cmd, AnacondaException,\n",
-    "                                 'Unable to get Anaconda info')\n",
-    "\n",
-    "    # If supplied, save the data to a .json file\n",
-    "    if conda_info_file:\n",
-    "        conda_info_file.write_text(conda_info)\n",
-    "\n",
-    "    # Convert the json data to a dictionary\n",
-    "    conda_info_dict = json.loads(conda_info)\n",
-    "    return conda_info_dict\n"
-   ]
-  },
-  {
-   "cell_type": "code",
-   "execution_count": 7,
-   "id": "605d4712",
-   "metadata": {},
-   "outputs": [],
-   "source": [
-    "def list_environments():\n",
-    "    env_pattern = re.compile(\n",
-    "        r'(?P<name>'  # Start of *name* group.\n",
-    "        r'[a-z0-9_]'  # Name begins with letter, number or _.\n",
-    "        r'.+?'        # All text until 2 or more spaces are encountered\n",
-    "        r')'          # End of *name* group.\n",
-    "        r'[ *]{2,}'   # 2 or more spaces or * in a row.\n",
-    "        r'(?P<path>'  # Start of *path* group.\n",
-    "        r'[A-Z]:'     # Drive letter, followed by a :.\n",
-    "        r'[^\\r\\n]*'   # Remaining text before the end of the line.\n",
-    "        r')',         # End of *path* group.\n",
-    "        flags=re.IGNORECASE)\n",
-    "\n",
-    "    conda_envs = r'conda env list'\n",
-    "    env_list = console_command(conda_envs, AnacondaException,\n",
-    "                               'Unable to get Anaconda environments')\n",
-    "    env_info = {name: path for name, path in env_pattern.findall(env_list)}\n",
-    "    return env_info\n"
-=======
+   ]
+  },
+  {
+   "cell_type": "code",
    "execution_count": 5,
    "id": "83c35b1b",
    "metadata": {},
@@ -329,45 +126,18 @@
     "\n",
     "class AnacondaException(ProjectException):\n",
     "    '''Errors related to `conda` calls.'''\n"
->>>>>>> 94d2e9dd
-   ]
-  },
-  {
-   "cell_type": "markdown",
-<<<<<<< HEAD
-   "id": "ec9e3d11",
-   "metadata": {},
-   "source": [
-    "- Set the path to store the conda info in"
-=======
+   ]
+  },
+  {
+   "cell_type": "markdown",
    "id": "c97a818f",
    "metadata": {},
    "source": [
     "## Utility Functions\n"
->>>>>>> 94d2e9dd
-   ]
-  },
-  {
-   "cell_type": "code",
-<<<<<<< HEAD
-   "execution_count": 8,
-   "id": "9760211d",
-   "metadata": {},
-   "outputs": [],
-   "source": [
-    "env_storage_path = Path(r'C:\\temp\\envs')\n"
-   ]
-  },
-  {
-   "cell_type": "code",
-   "execution_count": 9,
-   "id": "afe2147d-b308-4535-be14-55489297dd10",
-   "metadata": {},
-   "outputs": [],
-   "source": [
-    "if not env_storage_path.exists():\n",
-    "    env_storage_path.mkdir()\n"
-=======
+   ]
+  },
+  {
+   "cell_type": "code",
    "execution_count": 6,
    "id": "050d7053",
    "metadata": {},
@@ -381,43 +151,18 @@
     "        True if variable is a non-string iterable.\n",
     "    '''\n",
     "    return not isinstance(variable, str) and isinstance(variable, Iterable)\n"
->>>>>>> 94d2e9dd
-   ]
-  },
-  {
-   "cell_type": "markdown",
-<<<<<<< HEAD
-   "id": "9e52ecc2",
-   "metadata": {},
-   "source": [
-    "- Get list of current Anaconda environments"
-=======
+   ]
+  },
+  {
+   "cell_type": "markdown",
    "id": "0bdca8eb",
    "metadata": {},
    "source": [
     "## Console command processing\n"
->>>>>>> 94d2e9dd
-   ]
-  },
-  {
-   "cell_type": "code",
-<<<<<<< HEAD
-   "execution_count": 10,
-   "id": "e0340525",
-   "metadata": {},
-   "outputs": [],
-   "source": [
-    "env_dict = list_environments()\n",
-    "env_names = list(env_dict.keys())\n"
-   ]
-  },
-  {
-   "cell_type": "markdown",
-   "id": "d7cb6976",
-   "metadata": {},
-   "source": [
-    "- Store environment info for each environment"
-=======
+   ]
+  },
+  {
+   "cell_type": "code",
    "execution_count": 7,
    "id": "6c3656a5",
    "metadata": {},
@@ -580,83 +325,23 @@
     "        save_history_cmd += ['>', str(history_json)]\n",
     "        console_command(save_history_cmd, AnacondaException,\n",
     "                        f'Error saving {env_name}.json file.')\n"
->>>>>>> 94d2e9dd
-   ]
-  },
-  {
-   "cell_type": "markdown",
-<<<<<<< HEAD
-   "id": "2f94daeb",
-   "metadata": {},
-   "source": [
-    "**FIXME:  This does not work for environment with spaces in their names**"
-=======
+   ]
+  },
+  {
+   "cell_type": "markdown",
    "id": "f8d03b9d",
    "metadata": {},
    "source": [
     "#### Get information about the current Conda environment."
->>>>>>> 94d2e9dd
-   ]
-  },
-  {
-   "cell_type": "code",
-<<<<<<< HEAD
-   "execution_count": 11,
-   "id": "137a12d6",
-=======
+   ]
+  },
+  {
+   "cell_type": "code",
    "execution_count": 10,
    "id": "c6c5d46b",
->>>>>>> 94d2e9dd
-   "metadata": {},
-   "outputs": [
-    {
-     "name": "stdout",
-     "output_type": "stream",
-     "text": [
-      "Storing environment for base\n",
-      "Storing environment for DCF_Tracking\n",
-      "Storing environment for DICOM_Repair\n",
-      "Storing environment for DICOM_Repair_dev\n",
-      "Storing environment for DirScanCompile\n",
-      "Storing environment for DocumentTests\n",
-      "Storing environment for EDW_QA\n",
-      "Storing environment for Electrons\n",
-      "Storing environment for Form Extraction\n",
-      "Unable to store environment for Form Extraction\n",
-      "Storing environment for FormExtraction\n",
-      "Storing environment for Images\n",
-      "Storing environment for Limbus\n",
-      "Storing environment for Local_xlwings\n",
-      "Storing environment for McMedHack\n",
-      "Storing environment for PlanEvaluation\n",
-      "Storing environment for PlanEvaluationInstall\n",
-      "Storing environment for Py_install\n",
-      "Storing environment for SABR_Install\n",
-      "Storing environment for Standard\n",
-      "Storing environment for Structures\n",
-      "Storing environment for VarianStandard\n",
-      "Storing environment for VirtSim\n",
-      "Storing environment for plan_check_tools\n",
-      "Storing environment for sectionaryDev\n",
-      "Storing environment for variandb_relations\n",
-      "Storing environment for xlwings_server\n"
-     ]
-    }
-   ],
-   "source": [
-<<<<<<< HEAD
-    "for this_env in env_names:\n",
-    "    print(f'Storing environment for {this_env}')\n",
-    "    try:\n",
-    "        save_env_specs(this_env, env_storage_path)\n",
-    "    except AnacondaException:\n",
-    "        print(f'Unable to store environment for {this_env}')\n"
-   ]
-  },
-  {
-   "cell_type": "markdown",
-   "id": "b1381728",
-=======
+   "metadata": {},
+   "outputs": [],
+   "source": [
     "\n",
     "def get_conda_info(info_storage_path: Path = None)->dict:\n",
     "    '''Get information about the current Conda environment.\n",
@@ -699,12 +384,9 @@
    "cell_type": "code",
    "execution_count": 11,
    "id": "6c300fb1",
->>>>>>> 94d2e9dd
-   "metadata": {},
-   "source": [
-<<<<<<< HEAD
-    "- Manual mode for environments with spaces"
-=======
+   "metadata": {},
+   "outputs": [],
+   "source": [
     "\n",
     "def list_environments()->List[FullEnvRef]:\n",
     "    '''Get list of current Anaconda environments.\n",
@@ -739,47 +421,10 @@
    "metadata": {},
    "source": [
     "#### Store environment info for each environment"
->>>>>>> 94d2e9dd
-   ]
-  },
-  {
-   "cell_type": "code",
-<<<<<<< HEAD
-   "execution_count": 14,
-   "id": "b5b664ee-f8a4-4464-8ebc-d00f9c8dfd64",
-   "metadata": {
-    "tags": []
-   },
-   "outputs": [],
-   "source": [
-    "env_name = 'Form Extraction'\n",
-    "env_path = env_dict[env_name]\n",
-    "spec_file = env_storage_path / f'{env_name}_specfile.txt'\n",
-    "save_spec_cmd = ['conda', 'list', '--explicit', '-p', env_path, '>',\n",
-    "                 str(spec_file)]\n",
-    "\n",
-    "output = subprocess.run(save_spec_cmd, shell=True, capture_output=True)\n",
-    "# check for errors\n",
-    "error_check(output, AnacondaException,\n",
-    "            f'Error saving {env_name} environment spec file.')\n",
-    "\n",
-    "full_yml_file = env_storage_path / f'{env_name}_FULL.yml'\n",
-    "save_full_yml_cmd = [f'conda', 'env', 'export', '-p', env_path, '--file',\n",
-    "                     str(full_yml_file)]\n",
-    "output = subprocess.run(save_full_yml_cmd, shell=True, capture_output=True)\n",
-    "# check for errors\n",
-    "error_check(output, AnacondaException,\n",
-    "            f'Error saving {env_name} environment spec file.')\n",
-    "\n",
-    "history_yml_file = env_storage_path / f'{env_name}.json'\n",
-    "save_yml_cmd = ['conda', 'env', 'export', '--from-history', '--json', '-p',\n",
-    "                env_path, '>', str(history_yml_file)]\n",
-    "output = subprocess.run(save_full_yml_cmd, shell=True, capture_output=True)\n",
-    "# check for errors\n",
-    "error_check(output, AnacondaException,\n",
-    "            f'Error saving {env_name} environment spec file.')\n",
-    "\n"
-=======
+   ]
+  },
+  {
+   "cell_type": "code",
    "execution_count": 12,
    "id": "9ed06c8a",
    "metadata": {},
@@ -803,38 +448,18 @@
     "            save_env_specs(env_path, env_storage_path)\n",
     "        except AnacondaException:\n",
     "            logger.warning('Unable to store environment for %s', env_name)\n"
->>>>>>> 94d2e9dd
-   ]
-  },
-  {
-   "cell_type": "markdown",
-<<<<<<< HEAD
-   "id": "dead871e",
-   "metadata": {},
-   "source": [
-    "- Save table with environments and their paths"
-=======
+   ]
+  },
+  {
+   "cell_type": "markdown",
    "id": "9359b176",
    "metadata": {},
    "source": [
     "#### Save table with environments and their paths"
->>>>>>> 94d2e9dd
-   ]
-  },
-  {
-   "cell_type": "code",
-<<<<<<< HEAD
-   "execution_count": 12,
-   "id": "c714bfef",
-   "metadata": {},
-   "outputs": [],
-   "source": [
-    "env_data = pd.DataFrame([env_dict]).T.reset_index()\n",
-    "env_data.columns = ['Environment', 'Environment Path']\n",
-    "\n",
-    "env_table_file = env_storage_path / 'Conda Environments.xlsx'\n",
-    "env_data.to_excel(env_table_file)\n"
-=======
+   ]
+  },
+  {
+   "cell_type": "code",
    "execution_count": 13,
    "id": "7a304d97",
    "metadata": {},
@@ -860,17 +485,10 @@
     "            env_table_file = env_storage_path / 'Conda Environments.xlsx'\n",
     "        env_data.to_excel(env_table_file)\n",
     "    return env_data\n"
->>>>>>> 94d2e9dd
-   ]
-  },
-  {
-   "cell_type": "markdown",
-<<<<<<< HEAD
-   "id": "b091ca47",
-   "metadata": {},
-   "source": [
-    "- Save json file with conda configuration data"
-=======
+   ]
+  },
+  {
+   "cell_type": "markdown",
    "id": "91b8aa1e",
    "metadata": {},
    "source": [
@@ -883,22 +501,10 @@
    "metadata": {},
    "source": [
     "## Set the path to store the conda info in"
->>>>>>> 94d2e9dd
-   ]
-  },
-  {
-   "cell_type": "code",
-<<<<<<< HEAD
-   "execution_count": 13,
-   "id": "4c6d37f6",
-   "metadata": {
-    "tags": []
-   },
-   "outputs": [],
-   "source": [
-    "conda_info_file = env_storage_path / 'conda_info.json'\n",
-    "conda_info = get_conda_config(conda_info_file)\n"
-=======
+   ]
+  },
+  {
+   "cell_type": "code",
    "execution_count": 14,
    "id": "9760211d",
    "metadata": {},
@@ -948,7 +554,6 @@
     "log_all_envs(env_storage_path)\n",
     "build_env_table(env_storage_path)\n",
     "conda_info = get_conda_info(env_storage_path)\n"
->>>>>>> 94d2e9dd
    ]
   }
  ],
@@ -968,7 +573,7 @@
    "name": "python",
    "nbconvert_exporter": "python",
    "pygments_lexer": "ipython3",
-   "version": "3.8.13"
+   "version": "3.9.18"
   }
  },
  "nbformat": 4,
